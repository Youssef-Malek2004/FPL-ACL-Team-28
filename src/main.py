# src/main.py
import os
import sys
import argparse
import pandas as pd
import numpy as np

# How to run ->  "python src/main.py" in the Terminal

# Make project root (parent of src/) importable
PROJECT_ROOT = os.path.abspath(os.path.join(os.path.dirname(__file__), ".."))
if PROJECT_ROOT not in sys.path:
    sys.path.insert(0, PROJECT_ROOT)

<<<<<<< HEAD
from scripts.model_training import (train_ffnn, build_xy, evaluate_model, auto_global_temporal_split_inseason)
=======
from scripts.model_training import (train_ffnn, build_xy, train_catboost,
                                    evaluate_model, auto_global_temporal_split,
                                    auto_global_temporal_split_inseason)
>>>>>>> ad620486
from scripts.data_visualization import plot_learning_curves, summarize_round_splits
from scripts.data_cleaning import drop_columns_save_interim, normalize_position_column
from scripts.feature_engineering import (label_encode_column, one_hot_encode_columns,
                                         map_bool_to_int, add_form, add_team_and_opponent_goals,
<<<<<<< HEAD
                                         add_lag_features, add_upcoming_total_points, scale_all_numeric)

from scripts.explainability import run_explainability
=======
                                         add_lag_features, add_upcoming_total_points)
>>>>>>> ad620486

# Defaults
DEFAULT_INPUT_REL = os.path.join("data", "raw", "cleaned_merged_seasons.csv")
DEFAULT_INPUT = os.path.join(PROJECT_ROOT, DEFAULT_INPUT_REL)
DEFAULT_FILENAME = "dataset"

def parse_args() -> argparse.Namespace:
    p = argparse.ArgumentParser(description="Clean FPL dataset and save to data/interim")
    p.add_argument(
        "--input",
        default=os.environ.get("FPL_INPUT", DEFAULT_INPUT),
        help=f"Path to input CSV (default: {DEFAULT_INPUT_REL})",
    )
    p.add_argument(
        "--filename",
        default=os.environ.get("FPL_FILENAME", DEFAULT_FILENAME),
        help=f"Base name for saved files (default: {DEFAULT_FILENAME})",
    )
    return p.parse_args()

def main():
    args = parse_args()

    input_path = args.input if os.path.isabs(args.input) else os.path.join(PROJECT_ROOT, args.input)

    if not os.path.exists(input_path):
        raise FileNotFoundError(f"Input CSV not found: {input_path}")

    df = pd.read_csv(input_path, low_memory=False)

    df = add_team_and_opponent_goals(df)

    cols_to_drop = [
        "selected", "transfers_in", "transfers_out",
        "transfers_balance", "GW", 'element',
        'fixture', 'kickoff_time', 'opponent_team', 'team_a_score',
        'team_h_score', 'influence', 'opp_team_name', 'own_goals', 'creativity',
        'threat', 'team_x'
    ]

    df_cleaned = drop_columns_save_interim(df, cols_to_drop, filename=args.filename)

    df_cleaned = normalize_position_column(df_cleaned)

    df_label_encoded, le_name = label_encode_column(df_cleaned, column="name")

    cols_to_one_hot_encode = [
        "position",
    ]

    df_one_hot_encoded = one_hot_encode_columns(df_label_encoded, cols_to_one_hot_encode)

    cols_to_map_to_int = [
        'was_home', 'position_FWD', 'position_MID', 'position_GK',
    ]

    df_mapped = map_bool_to_int(df_one_hot_encoded, cols_to_map_to_int)

    df_with_form = add_form(df_mapped)

    cols_to_add_lag = [
        'assists', 'bonus', 'bps', 'clean_sheets',
        'goals_conceded', 'goals_scored', 'ict_index',
        'minutes', 'saves', 'yellow_cards', 'ally_goals', 'opponent_goals',
    ]

    df_with_lagged_features = add_lag_features(df_with_form, cols_to_add_lag)

    print(df_with_lagged_features.columns)
    print(df_with_lagged_features.columns.value_counts().count())
    print(df_with_lagged_features.head())

<<<<<<< HEAD
    df_with_lagged_features = df_with_lagged_features.replace([np.inf, -np.inf], np.nan)
    df_with_lagged_features = df_with_lagged_features.dropna()

    df_with_target = add_upcoming_total_points(df_with_lagged_features)

    df_scaled, scaler, scaled_cols = scale_all_numeric(
        df=df_with_target,
        filename=f"{args.filename}_lags",
        output_subdir="interim",
        scaler_type="standard",
        exclude=["round", "upcoming_total_points"],
        save_scaler=True,
        verbose=True,
    )

    X, y = build_xy(df_scaled, keep_player_id=True, player_col="name_encoded")

    X = X.drop(columns=['total_points'])

    print("target scaled data")

    print(df_scaled.head())

    # With inter-season splits
    train_idx, valid_idx, test_idx, years_sorted = auto_global_temporal_split_inseason(
        df_scaled,
=======
    df_with_target = add_upcoming_total_points(df_with_lagged_features)

    X, y = build_xy(df_with_target, keep_player_id=True, player_col="name_encoded")

    X = X.drop(columns=['total_points'])

    # Without inter-season splits
    # train_idx, valid_idx, test_idx, years_sorted = auto_global_temporal_split(
    #     df_with_target,
    #     season_col="season_x",
    #     week_col="round",
    #     train_frac=0.8,
    #     valid_frac=0.2,
    #     test_frac=0.2
    # )

    # With inter-season splits
    train_idx, valid_idx, test_idx, years_sorted = auto_global_temporal_split_inseason(
        df_with_target,
>>>>>>> ad620486
        season_col="season_x",
        week_col="round",
        train_frac=0.8, valid_frac=0.1, test_frac=0.1,
        split_train_valid=True, ratio_train_valid=0.8,
        split_valid_test=True, ratio_valid_test=0.5,
    )

    _ = summarize_round_splits(
<<<<<<< HEAD
        df=df_scaled,
=======
        df=df_with_target,
>>>>>>> ad620486
        train_idx=train_idx,
        valid_idx=valid_idx,
        test_idx=test_idx,
        season_col="season_x",
        week_col="round",
    )

    X_train, y_train = X.loc[train_idx].copy(), y.loc[train_idx].copy()
    X_valid, y_valid = X.loc[valid_idx].copy(), y.loc[valid_idx].copy()
    X_test, y_test = X.loc[test_idx].copy(), y.loc[test_idx].copy()

    train_names = X_train["name_encoded"].copy()
    _ = X_valid["name_encoded"].copy()
    test_names = X_test["name_encoded"].copy()

    X_train = X_train.drop(columns=["name_encoded"], errors="ignore")
    X_valid = X_valid.drop(columns=["name_encoded"], errors="ignore")
    X_test = X_test.drop(columns=["name_encoded"], errors="ignore")

    print(f"Seasons by start year (chronological): {years_sorted}")
    print(f"Train rows: {len(X_train)}, Valid rows: {len(X_valid)}, Test rows: {len(X_test)}")

    # -------- Train final models on (Train, Valid) and evaluate on Test --------
    model_ffnn = train_ffnn(X_train, y_train, X_valid, y_valid)
    evaluate_model(model_ffnn, X_test, y_test, X_train, y_train, X_valid, y_valid)

<<<<<<< HEAD
    # model_cat = train_catboost(X_train, y_train, X_valid, y_valid)
    # evaluate_model(model_cat, X_test, y_test, X_train, y_train, X_valid, y_valid)
    # plot_learning_curves(model_cat)

    # --------Test reporting Shap and Lime-----------
    def pick_rows_for_explanations(model, X_te: pd.DataFrame, y_te: pd.Series, k: int = 3):
        """Return indices of the k largest absolute errors to explain."""
        y_pred = np.asarray(model.predict(X_te.values)).reshape(-1)
        errs = np.abs(y_pred - y_te.values)
        k = min(k, len(errs))
        return list(np.argsort(errs)[-k:][::-1])

    # ------------ EXPLAINABILITY (SHAP + LIME) -------------
    feature_names = list(X_train.columns)

    # choose rows with biggest errors to explain (separately per model)
    # rows_cat = pick_rows_for_explanations(model_cat, X_test, y_test, k=3)
    rows_ffnn = pick_rows_for_explanations(model_ffnn, X_test, y_test, k=3)
    #
    # print(f"\n[Explainability] CatBoost rows: {rows_cat}")
    # print(f"[Explainability] FFNN rows: {rows_ffnn}")

    # CatBoost (fast Tree SHAP) + LIME
    # run_explainability(
    #     model=model_cat,
    #     model_name="catboost",
    #     X_train=X_train,
    #     X_test=X_test,
    #     feature_names=feature_names,
    #     local_rows=rows_cat,
    #     do_shap=True,
    #     do_lime=True,
    # )

    MY11 = [
        "minutes",
        "ict_index",
        "goals_scored",
        "assists",
        "bps",
        "clean_sheets",
        "saves",
        "goals_conceded",
        "was_home",
        "bonus",
        "value",
    ]

    # FFNN (model-agnostic SHAP) + LIME
    run_explainability(
        model=model_ffnn,
        model_name="ffnn",
        X_train=X_train,
        X_test=X_test,
        feature_names=feature_names,
        local_rows=rows_ffnn,
        do_shap=True,
        do_lime=True,
        feature_whitelist=MY11,
    )

=======
    model_cat = train_catboost(X_train, y_train, X_valid, y_valid)
    evaluate_model(model_cat, X_test, y_test, X_train, y_train, X_valid, y_valid)
    # plot_learning_curves(model_cat)

>>>>>>> ad620486
    # -------- Test reporting: Seen vs Cold-start players ----------------------
    seen_players = set(train_names.unique())
    test_seen_mask = test_names.isin(seen_players)
    test_cold_mask = ~test_seen_mask

    print("\n Test composition:")
    print(f"  Seen players rows:      {int(test_seen_mask.sum())}")
    print(f"  Cold-start players rows: {int(test_cold_mask.sum())}")

    def eval_subset(model, X_te, y_te, mask, label: str):
        n = int(mask.sum())
        if n == 0:
            print(f"{label}: no rows.")
            return

        metrics = evaluate_model(model, X_te[mask], y_te[mask])
        print(f"{label}: n={n} | {metrics}")

<<<<<<< HEAD
    # print("\nCatBoost — Seen vs Cold-start:")
    # eval_subset(model_cat, X_test, y_test, test_seen_mask, "TEST (seen players)")
    # eval_subset(model_cat, X_test, y_test, test_cold_mask, "TEST (cold-start players)")
=======
    print("\nCatBoost — Seen vs Cold-start:")
    eval_subset(model_cat, X_test, y_test, test_seen_mask, "TEST (seen players)")
    eval_subset(model_cat, X_test, y_test, test_cold_mask, "TEST (cold-start players)")
>>>>>>> ad620486

    print("\nFFNN — Seen vs Cold-start:")
    eval_subset(model_ffnn, X_test, y_test, test_seen_mask, "TEST (seen players)")
    eval_subset(model_ffnn, X_test, y_test, test_cold_mask, "TEST (cold-start players)")

if __name__ == "__main__":
    main()<|MERGE_RESOLUTION|>--- conflicted
+++ resolved
@@ -12,24 +12,14 @@
 if PROJECT_ROOT not in sys.path:
     sys.path.insert(0, PROJECT_ROOT)
 
-<<<<<<< HEAD
 from scripts.model_training import (train_ffnn, build_xy, evaluate_model, auto_global_temporal_split_inseason)
-=======
-from scripts.model_training import (train_ffnn, build_xy, train_catboost,
-                                    evaluate_model, auto_global_temporal_split,
-                                    auto_global_temporal_split_inseason)
->>>>>>> ad620486
 from scripts.data_visualization import plot_learning_curves, summarize_round_splits
 from scripts.data_cleaning import drop_columns_save_interim, normalize_position_column
 from scripts.feature_engineering import (label_encode_column, one_hot_encode_columns,
                                          map_bool_to_int, add_form, add_team_and_opponent_goals,
-<<<<<<< HEAD
                                          add_lag_features, add_upcoming_total_points, scale_all_numeric)
 
 from scripts.explainability import run_explainability
-=======
-                                         add_lag_features, add_upcoming_total_points)
->>>>>>> ad620486
 
 # Defaults
 DEFAULT_INPUT_REL = os.path.join("data", "raw", "cleaned_merged_seasons.csv")
@@ -102,7 +92,6 @@
     print(df_with_lagged_features.columns.value_counts().count())
     print(df_with_lagged_features.head())
 
-<<<<<<< HEAD
     df_with_lagged_features = df_with_lagged_features.replace([np.inf, -np.inf], np.nan)
     df_with_lagged_features = df_with_lagged_features.dropna()
 
@@ -129,27 +118,6 @@
     # With inter-season splits
     train_idx, valid_idx, test_idx, years_sorted = auto_global_temporal_split_inseason(
         df_scaled,
-=======
-    df_with_target = add_upcoming_total_points(df_with_lagged_features)
-
-    X, y = build_xy(df_with_target, keep_player_id=True, player_col="name_encoded")
-
-    X = X.drop(columns=['total_points'])
-
-    # Without inter-season splits
-    # train_idx, valid_idx, test_idx, years_sorted = auto_global_temporal_split(
-    #     df_with_target,
-    #     season_col="season_x",
-    #     week_col="round",
-    #     train_frac=0.8,
-    #     valid_frac=0.2,
-    #     test_frac=0.2
-    # )
-
-    # With inter-season splits
-    train_idx, valid_idx, test_idx, years_sorted = auto_global_temporal_split_inseason(
-        df_with_target,
->>>>>>> ad620486
         season_col="season_x",
         week_col="round",
         train_frac=0.8, valid_frac=0.1, test_frac=0.1,
@@ -158,11 +126,7 @@
     )
 
     _ = summarize_round_splits(
-<<<<<<< HEAD
         df=df_scaled,
-=======
-        df=df_with_target,
->>>>>>> ad620486
         train_idx=train_idx,
         valid_idx=valid_idx,
         test_idx=test_idx,
@@ -189,7 +153,6 @@
     model_ffnn = train_ffnn(X_train, y_train, X_valid, y_valid)
     evaluate_model(model_ffnn, X_test, y_test, X_train, y_train, X_valid, y_valid)
 
-<<<<<<< HEAD
     # model_cat = train_catboost(X_train, y_train, X_valid, y_valid)
     # evaluate_model(model_cat, X_test, y_test, X_train, y_train, X_valid, y_valid)
     # plot_learning_curves(model_cat)
@@ -251,12 +214,6 @@
         feature_whitelist=MY11,
     )
 
-=======
-    model_cat = train_catboost(X_train, y_train, X_valid, y_valid)
-    evaluate_model(model_cat, X_test, y_test, X_train, y_train, X_valid, y_valid)
-    # plot_learning_curves(model_cat)
-
->>>>>>> ad620486
     # -------- Test reporting: Seen vs Cold-start players ----------------------
     seen_players = set(train_names.unique())
     test_seen_mask = test_names.isin(seen_players)
@@ -275,15 +232,9 @@
         metrics = evaluate_model(model, X_te[mask], y_te[mask])
         print(f"{label}: n={n} | {metrics}")
 
-<<<<<<< HEAD
     # print("\nCatBoost — Seen vs Cold-start:")
     # eval_subset(model_cat, X_test, y_test, test_seen_mask, "TEST (seen players)")
     # eval_subset(model_cat, X_test, y_test, test_cold_mask, "TEST (cold-start players)")
-=======
-    print("\nCatBoost — Seen vs Cold-start:")
-    eval_subset(model_cat, X_test, y_test, test_seen_mask, "TEST (seen players)")
-    eval_subset(model_cat, X_test, y_test, test_cold_mask, "TEST (cold-start players)")
->>>>>>> ad620486
 
     print("\nFFNN — Seen vs Cold-start:")
     eval_subset(model_ffnn, X_test, y_test, test_seen_mask, "TEST (seen players)")
